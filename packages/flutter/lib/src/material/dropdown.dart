// Copyright 2014 The Flutter Authors. All rights reserved.
// Use of this source code is governed by a BSD-style license that can be
// found in the LICENSE file.

import 'dart:math' as math;
import 'dart:ui' show window;

import 'package:flutter/foundation.dart';
import 'package:flutter/rendering.dart';
import 'package:flutter/services.dart';
import 'package:flutter/widgets.dart';

import 'button_theme.dart';
import 'colors.dart';
import 'constants.dart';
import 'debug.dart';
import 'icons.dart';
import 'ink_well.dart';
import 'input_decorator.dart';
import 'material.dart';
import 'material_localizations.dart';
import 'scrollbar.dart';
import 'shadows.dart';
import 'theme.dart';

const Duration _kDropdownMenuDuration = Duration(milliseconds: 300);
const double _kMenuItemHeight = kMinInteractiveDimension;
const double _kDenseButtonHeight = 24.0;
const EdgeInsets _kMenuItemPadding = EdgeInsets.symmetric(horizontal: 16.0);
const EdgeInsetsGeometry _kAlignedButtonPadding = EdgeInsetsDirectional.only(start: 16.0, end: 4.0);
const EdgeInsets _kUnalignedButtonPadding = EdgeInsets.zero;
const EdgeInsets _kAlignedMenuMargin = EdgeInsets.zero;
const EdgeInsetsGeometry _kUnalignedMenuMargin = EdgeInsetsDirectional.only(start: 16.0, end: 24.0);

/// A builder to customize dropdown buttons.
///
/// Used by [DropdownButton.selectedItemBuilder].
typedef DropdownButtonBuilder = List<Widget> Function(BuildContext context);

class _DropdownMenuPainter extends CustomPainter {
  _DropdownMenuPainter({
    this.color,
    this.elevation,
    this.selectedIndex,
    required this.resize,
    required this.getSelectedItemOffset,
  }) : _painter = BoxDecoration(
         // If you add an image here, you must provide a real
         // configuration in the paint() function and you must provide some sort
         // of onChanged callback here.
         color: color,
         borderRadius: BorderRadius.circular(2.0),
         boxShadow: kElevationToShadow[elevation],
       ).createBoxPainter(),
       super(repaint: resize);

  final Color? color;
  final int? elevation;
  final int? selectedIndex;
  final Animation<double> resize;
  final ValueGetter<double> getSelectedItemOffset;
  final BoxPainter _painter;

  @override
  void paint(Canvas canvas, Size size) {
    final double selectedItemOffset = getSelectedItemOffset();
    final Tween<double> top = Tween<double>(
      begin: selectedItemOffset.clamp(0.0, size.height - _kMenuItemHeight),
      end: 0.0,
    );

    final Tween<double> bottom = Tween<double>(
      begin: (top.begin! + _kMenuItemHeight).clamp(_kMenuItemHeight, size.height),
      end: size.height,
    );

    final Rect rect = Rect.fromLTRB(0.0, top.evaluate(resize), size.width, bottom.evaluate(resize));

    _painter.paint(canvas, rect.topLeft, ImageConfiguration(size: rect.size));
  }

  @override
  bool shouldRepaint(_DropdownMenuPainter oldPainter) {
    return oldPainter.color != color
        || oldPainter.elevation != elevation
        || oldPainter.selectedIndex != selectedIndex
        || oldPainter.resize != resize;
  }
}

// Do not use the platform-specific default scroll configuration.
// Dropdown menus should never overscroll or display an overscroll indicator.
class _DropdownScrollBehavior extends ScrollBehavior {
  const _DropdownScrollBehavior();

  @override
  TargetPlatform getPlatform(BuildContext context) => Theme.of(context)!.platform;

  @override
  Widget buildViewportChrome(BuildContext context, Widget child, AxisDirection axisDirection) => child;

  @override
  ScrollPhysics getScrollPhysics(BuildContext context) => const ClampingScrollPhysics();
}

// The widget that is the button wrapping the menu items.
class _DropdownMenuItemButton<T> extends StatefulWidget {
  const _DropdownMenuItemButton({
    Key? key,
    this.padding,
    required this.route,
    required this.buttonRect,
    required this.constraints,
    required this.itemIndex,
  }) : super(key: key);

  final _DropdownRoute<T> route;
  final EdgeInsets? padding;
  final Rect? buttonRect;
  final BoxConstraints? constraints;
  final int itemIndex;

  @override
  _DropdownMenuItemButtonState<T> createState() => _DropdownMenuItemButtonState<T>();
}

class _DropdownMenuItemButtonState<T> extends State<_DropdownMenuItemButton<T>> {
  void _handleFocusChange(bool focused) {
    bool inTraditionalMode;
    switch (FocusManager.instance.highlightMode) {
      case FocusHighlightMode.touch:
        inTraditionalMode = false;
        break;
      case FocusHighlightMode.traditional:
        inTraditionalMode = true;
        break;
    }

    if (focused && inTraditionalMode) {
      final _MenuLimits menuLimits = widget.route.getMenuLimits(
          widget.buttonRect!, widget.constraints!.maxHeight, widget.itemIndex);
      widget.route.scrollController!.animateTo(
        menuLimits.scrollOffset,
        curve: Curves.easeInOut,
        duration: const Duration(milliseconds: 100),
      );
    }
  }

  void _handleOnTap() {
    final DropdownMenuItem<T> dropdownMenuItem = widget.route.items[widget.itemIndex].item!;

    if (dropdownMenuItem.onTap != null) {
      dropdownMenuItem.onTap!();
    }

    Navigator.pop(
      context,
      _DropdownRouteResult<T>(dropdownMenuItem.value),
    );
  }

  static final Map<LogicalKeySet, Intent> _webShortcuts =<LogicalKeySet, Intent>{
    LogicalKeySet(LogicalKeyboardKey.enter): const ActivateIntent(),
  };

  @override
  Widget build(BuildContext context) {
    CurvedAnimation opacity;
    final double unit = 0.5 / (widget.route.items.length + 1.5);
    if (widget.itemIndex == widget.route.selectedIndex) {
      opacity = CurvedAnimation(parent: widget.route.animation!, curve: const Threshold(0.0));
    } else {
      final double start = (0.5 + (widget.itemIndex + 1) * unit).clamp(0.0, 1.0);
      final double end = (start + 1.5 * unit).clamp(0.0, 1.0);
      opacity = CurvedAnimation(parent: widget.route.animation!, curve: Interval(start, end));
    }
    Widget child = FadeTransition(
      opacity: opacity,
      child: InkWell(
        autofocus: widget.itemIndex == widget.route.selectedIndex,
        child: Container(
          padding: widget.padding,
          child: widget.route.items[widget.itemIndex],
        ),
        onTap: _handleOnTap,
        onFocusChange: _handleFocusChange,
      ),
    );
    if (kIsWeb) {
      // On the web, enter doesn't select things, *except* in a <select>
      // element, which is what a dropdown emulates.
      child = Shortcuts(
        shortcuts: _webShortcuts,
        child: child,
      );
    }
    return child;
  }
}

class _DropdownMenu<T> extends StatefulWidget {
  const _DropdownMenu({
    Key? key,
    this.padding,
    required this.route,
    this.buttonRect,
    this.constraints,
    this.dropdownColor,
  }) : super(key: key);

  final _DropdownRoute<T> route;
  final EdgeInsets? padding;
  final Rect? buttonRect;
  final BoxConstraints? constraints;
  final Color? dropdownColor;

  @override
  _DropdownMenuState<T> createState() => _DropdownMenuState<T>();
}

class _DropdownMenuState<T> extends State<_DropdownMenu<T>> {
  late CurvedAnimation _fadeOpacity;
  late CurvedAnimation _resize;

  @override
  void initState() {
    super.initState();
    // We need to hold these animations as state because of their curve
    // direction. When the route's animation reverses, if we were to recreate
    // the CurvedAnimation objects in build, we'd lose
    // CurvedAnimation._curveDirection.
    _fadeOpacity = CurvedAnimation(
      parent: widget.route.animation!,
      curve: const Interval(0.0, 0.25),
      reverseCurve: const Interval(0.75, 1.0),
    );
    _resize = CurvedAnimation(
      parent: widget.route.animation!,
      curve: const Interval(0.25, 0.5),
      reverseCurve: const Threshold(0.0),
    );
  }

  @override
  Widget build(BuildContext context) {
    // The menu is shown in three stages (unit timing in brackets):
    // [0s - 0.25s] - Fade in a rect-sized menu container with the selected item.
    // [0.25s - 0.5s] - Grow the otherwise empty menu container from the center
    //   until it's big enough for as many items as we're going to show.
    // [0.5s - 1.0s] Fade in the remaining visible items from top to bottom.
    //
    // When the menu is dismissed we just fade the entire thing out
    // in the first 0.25s.
    assert(debugCheckHasMaterialLocalizations(context));
    final MaterialLocalizations localizations = MaterialLocalizations.of(context)!;
    final _DropdownRoute<T> route = widget.route;
    final List<Widget> children = <Widget>[
      for (int itemIndex = 0; itemIndex < route.items.length; ++itemIndex)
        _DropdownMenuItemButton<T>(
          route: widget.route,
          padding: widget.padding,
          buttonRect: widget.buttonRect,
          constraints: widget.constraints,
          itemIndex: itemIndex,
        ),
      ];

    return FadeTransition(
      opacity: _fadeOpacity,
      child: CustomPaint(
        painter: _DropdownMenuPainter(
          color: widget.dropdownColor ?? Theme.of(context)!.canvasColor,
          elevation: route.elevation,
          selectedIndex: route.selectedIndex,
          resize: _resize,
          // This offset is passed as a callback, not a value, because it must
          // be retrieved at paint time (after layout), not at build time.
          getSelectedItemOffset: () => route.getItemOffset(route.selectedIndex),
        ),
        child: Semantics(
          scopesRoute: true,
          namesRoute: true,
          explicitChildNodes: true,
          label: localizations.popupMenuLabel,
          child: Material(
            type: MaterialType.transparency,
            textStyle: route.style,
            child: ScrollConfiguration(
              behavior: const _DropdownScrollBehavior(),
              child: Scrollbar(
                child: ListView(
                  controller: widget.route.scrollController,
                  padding: kMaterialListPadding,
                  shrinkWrap: true,
                  children: children,
                ),
              ),
            ),
          ),
        ),
      ),
    );
  }
}

class _DropdownMenuRouteLayout<T> extends SingleChildLayoutDelegate {
  _DropdownMenuRouteLayout({
    required this.buttonRect,
    required this.route,
    required this.textDirection,
  });

  final Rect buttonRect;
  final _DropdownRoute<T> route;
  final TextDirection? textDirection;

  @override
  BoxConstraints getConstraintsForChild(BoxConstraints constraints) {
    // The maximum height of a simple menu should be one or more rows less than
    // the view height. This ensures a tappable area outside of the simple menu
    // with which to dismiss the menu.
    //   -- https://material.io/design/components/menus.html#usage
    final double maxHeight = math.max(0.0, constraints.maxHeight - 2 * _kMenuItemHeight);
    // The width of a menu should be at most the view width. This ensures that
    // the menu does not extend past the left and right edges of the screen.
    final double width = math.min(constraints.maxWidth, buttonRect.width);
    return BoxConstraints(
      minWidth: width,
      maxWidth: width,
      minHeight: 0.0,
      maxHeight: maxHeight,
    );
  }

  @override
  Offset getPositionForChild(Size size, Size childSize) {
    final _MenuLimits menuLimits = route.getMenuLimits(buttonRect, size.height, route.selectedIndex);

    assert(() {
      final Rect container = Offset.zero & size;
      if (container.intersect(buttonRect) == buttonRect) {
        // If the button was entirely on-screen, then verify
        // that the menu is also on-screen.
        // If the button was a bit off-screen, then, oh well.
        assert(menuLimits.top >= 0.0);
        assert(menuLimits.top + menuLimits.height <= size.height);
      }
      return true;
    }());
    assert(textDirection != null);
    double left;
    switch (textDirection!) {
      case TextDirection.rtl:
        left = buttonRect.right.clamp(0.0, size.width) - childSize.width;
        break;
      case TextDirection.ltr:
        left = buttonRect.left.clamp(0.0, size.width - childSize.width);
        break;
    }

    return Offset(left, menuLimits.top);
  }

  @override
  bool shouldRelayout(_DropdownMenuRouteLayout<T> oldDelegate) {
    return buttonRect != oldDelegate.buttonRect || textDirection != oldDelegate.textDirection;
  }
}

// We box the return value so that the return value can be null. Otherwise,
// canceling the route (which returns null) would get confused with actually
// returning a real null value.
@immutable
class _DropdownRouteResult<T> {
  const _DropdownRouteResult(this.result);

  final T? result;

  @override
  bool operator ==(Object other) {
    return other is _DropdownRouteResult<T>
        && other.result == result;
  }

  @override
  int get hashCode => result.hashCode;
}

class _MenuLimits {
  const _MenuLimits(this.top, this.bottom, this.height, this.scrollOffset);
  final double top;
  final double bottom;
  final double height;
  final double scrollOffset;
}

class _DropdownRoute<T> extends PopupRoute<_DropdownRouteResult<T>> {
  _DropdownRoute({
    required this.items,
    required this.padding,
    required this.buttonRect,
    required this.selectedIndex,
    this.elevation = 8,
    this.theme,
    required this.style,
    this.barrierLabel,
    this.itemHeight,
    this.dropdownColor,
  }) : assert(style != null),
       itemHeights = List<double>.filled(items.length, itemHeight ?? kMinInteractiveDimension);

  final List<_MenuItem<T>> items;
  final EdgeInsetsGeometry padding;
  final Rect buttonRect;
  final int selectedIndex;
  final int elevation;
  final ThemeData? theme;
  final TextStyle style;
  final double? itemHeight;
  final Color? dropdownColor;

  final List<double> itemHeights;
  ScrollController? scrollController;

  @override
  Duration get transitionDuration => _kDropdownMenuDuration;

  @override
  bool get barrierDismissible => true;

  @override
  Color? get barrierColor => null;

  @override
  final String? barrierLabel;

  @override
  Widget buildPage(BuildContext context, Animation<double> animation, Animation<double> secondaryAnimation) {
    return LayoutBuilder(
      builder: (BuildContext context, BoxConstraints constraints) {
        return _DropdownRoutePage<T>(
          route: this,
          constraints: constraints,
          items: items,
          padding: padding,
          buttonRect: buttonRect,
          selectedIndex: selectedIndex,
          elevation: elevation,
          theme: theme,
          style: style,
          dropdownColor: dropdownColor,
        );
      }
    );
  }

  void _dismiss() {
    navigator?.removeRoute(this);
  }

  double getItemOffset(int index) {
    double offset = kMaterialListPadding.top;
    if (items.isNotEmpty && index > 0) {
      assert(items.length == itemHeights.length);
      offset += itemHeights
        .sublist(0, index)
        .reduce((double total, double height) => total + height);
    }
    return offset;
  }

  // Returns the vertical extent of the menu and the initial scrollOffset
  // for the ListView that contains the menu items. The vertical center of the
  // selected item is aligned with the button's vertical center, as far as
  // that's possible given availableHeight.
  _MenuLimits getMenuLimits(Rect buttonRect, double availableHeight, int index) {
    final double maxMenuHeight = availableHeight - 2.0 * _kMenuItemHeight;
    final double buttonTop = buttonRect.top;
    final double buttonBottom = math.min(buttonRect.bottom, availableHeight);
    final double selectedItemOffset = getItemOffset(index);

    // If the button is placed on the bottom or top of the screen, its top or
    // bottom may be less than [_kMenuItemHeight] from the edge of the screen.
    // In this case, we want to change the menu limits to align with the top
    // or bottom edge of the button.
    final double topLimit = math.min(_kMenuItemHeight, buttonTop);
    final double bottomLimit = math.max(availableHeight - _kMenuItemHeight, buttonBottom);

    double menuTop = (buttonTop - selectedItemOffset) - (itemHeights[selectedIndex] - buttonRect.height) / 2.0;
    double preferredMenuHeight = kMaterialListPadding.vertical;
    if (items.isNotEmpty)
      preferredMenuHeight += itemHeights.reduce((double total, double height) => total + height);

    // If there are too many elements in the menu, we need to shrink it down
    // so it is at most the maxMenuHeight.
    final double menuHeight = math.min(maxMenuHeight, preferredMenuHeight);
    double menuBottom = menuTop + menuHeight;

    // If the computed top or bottom of the menu are outside of the range
    // specified, we need to bring them into range. If the item height is larger
    // than the button height and the button is at the very bottom or top of the
    // screen, the menu will be aligned with the bottom or top of the button
    // respectively.
    if (menuTop < topLimit)
      menuTop = math.min(buttonTop, topLimit);

    if (menuBottom > bottomLimit) {
      menuBottom = math.max(buttonBottom, bottomLimit);
      menuTop = menuBottom - menuHeight;
    }

    // If all of the menu items will not fit within availableHeight then
    // compute the scroll offset that will line the selected menu item up
    // with the select item. This is only done when the menu is first
    // shown - subsequently we leave the scroll offset where the user left
    // it. This scroll offset is only accurate for fixed height menu items
    // (the default).
    final double scrollOffset = preferredMenuHeight <= maxMenuHeight ? 0 :
      math.max(0.0, selectedItemOffset - (buttonTop - menuTop));

    return _MenuLimits(menuTop, menuBottom, menuHeight, scrollOffset);
  }
}

class _DropdownRoutePage<T> extends StatelessWidget {
  const _DropdownRoutePage({
    Key? key,
    required this.route,
    required this.constraints,
    this.items,
    required this.padding,
    required this.buttonRect,
    required this.selectedIndex,
    this.elevation = 8,
    this.theme,
    this.style,
    required this.dropdownColor,
  }) : super(key: key);

  final _DropdownRoute<T> route;
  final BoxConstraints constraints;
  final List<_MenuItem<T>>? items;
  final EdgeInsetsGeometry padding;
  final Rect buttonRect;
  final int selectedIndex;
  final int elevation;
  final ThemeData? theme;
  final TextStyle? style;
  final Color? dropdownColor;

  @override
  Widget build(BuildContext context) {
    assert(debugCheckHasDirectionality(context));

    // Computing the initialScrollOffset now, before the items have been laid
    // out. This only works if the item heights are effectively fixed, i.e. either
    // DropdownButton.itemHeight is specified or DropdownButton.itemHeight is null
    // and all of the items' intrinsic heights are less than kMinInteractiveDimension.
    // Otherwise the initialScrollOffset is just a rough approximation based on
    // treating the items as if their heights were all equal to kMinInteractveDimension.
    if (route.scrollController == null) {
      final _MenuLimits menuLimits = route.getMenuLimits(buttonRect, constraints.maxHeight, selectedIndex);
      route.scrollController = ScrollController(initialScrollOffset: menuLimits.scrollOffset);
    }

    final TextDirection? textDirection = Directionality.of(context);
    Widget menu = _DropdownMenu<T>(
      route: route,
      padding: padding.resolve(textDirection),
      buttonRect: buttonRect,
      constraints: constraints,
      dropdownColor: dropdownColor,
    );

    if (theme != null)
      menu = Theme(data: theme!, child: menu);

    return MediaQuery.removePadding(
      context: context,
      removeTop: true,
      removeBottom: true,
      removeLeft: true,
      removeRight: true,
      child: Builder(
        builder: (BuildContext context) {
          return CustomSingleChildLayout(
            delegate: _DropdownMenuRouteLayout<T>(
              buttonRect: buttonRect,
              route: route,
              textDirection: textDirection,
            ),
            child: menu,
          );
        },
      ),
    );
  }
}

// This widget enables _DropdownRoute to look up the sizes of
// each menu item. These sizes are used to compute the offset of the selected
// item so that _DropdownRoutePage can align the vertical center of the
// selected item lines up with the vertical center of the dropdown button,
// as closely as possible.
class _MenuItem<T> extends SingleChildRenderObjectWidget {
  const _MenuItem({
    Key? key,
    required this.onLayout,
    required this.item,
  }) : assert(onLayout != null), super(key: key, child: item);

  final ValueChanged<Size> onLayout;
  final DropdownMenuItem<T>? item;

  @override
  RenderObject createRenderObject(BuildContext context) {
    return _RenderMenuItem(onLayout);
  }

  @override
  void updateRenderObject(BuildContext context, covariant _RenderMenuItem renderObject) {
    renderObject.onLayout = onLayout;
  }
}

class _RenderMenuItem extends RenderProxyBox {
  _RenderMenuItem(this.onLayout, [RenderBox? child]) : assert(onLayout != null), super(child);

  ValueChanged<Size> onLayout;

  @override
  void performLayout() {
    super.performLayout();
    onLayout(size);
  }
}

// The container widget for a menu item created by a [DropdownButton]. It
// provides the default configuration for [DropdownMenuItem]s, as well as a
// [DropdownButton]'s hint and disabledHint widgets.
class _DropdownMenuItemContainer extends StatelessWidget {
  /// Creates an item for a dropdown menu.
  ///
  /// The [child] argument is required.
  const _DropdownMenuItemContainer({
    Key? key,
    required this.child,
  }) : assert(child != null),
       super(key: key);

  /// The widget below this widget in the tree.
  ///
  /// Typically a [Text] widget.
  final Widget child;

  @override
  Widget build(BuildContext context) {
    return Container(
      constraints: const BoxConstraints(minHeight: _kMenuItemHeight),
      alignment: AlignmentDirectional.centerStart,
      child: child,
    );
  }
}

/// An item in a menu created by a [DropdownButton].
///
/// The type `T` is the type of the value the entry represents. All the entries
/// in a given menu must represent values with consistent types.
class DropdownMenuItem<T> extends _DropdownMenuItemContainer {
  /// Creates an item for a dropdown menu.
  ///
  /// The [child] argument is required.
  const DropdownMenuItem({
    Key? key,
    this.onTap,
    this.value,
    required Widget child,
  }) : assert(child != null),
       super(key: key, child: child);

  /// Called when the dropdown menu item is tapped.
  final VoidCallback? onTap;

  /// The value to return if the user selects this menu item.
  ///
  /// Eventually returned in a call to [DropdownButton.onChanged].
  final T? value;
}

/// An inherited widget that causes any descendant [DropdownButton]
/// widgets to not include their regular underline.
///
/// This is used by [DataTable] to remove the underline from any
/// [DropdownButton] widgets placed within material data tables, as
/// required by the material design specification.
class DropdownButtonHideUnderline extends InheritedWidget {
  /// Creates a [DropdownButtonHideUnderline]. A non-null [child] must
  /// be given.
  const DropdownButtonHideUnderline({
    Key? key,
    required Widget child,
  }) : assert(child != null),
       super(key: key, child: child);

  /// Returns whether the underline of [DropdownButton] widgets should
  /// be hidden.
  static bool at(BuildContext context) {
    return context.dependOnInheritedWidgetOfExactType<DropdownButtonHideUnderline>() != null;
  }

  @override
  bool updateShouldNotify(DropdownButtonHideUnderline oldWidget) => false;
}

/// A material design button for selecting from a list of items.
///
/// A dropdown button lets the user select from a number of items. The button
/// shows the currently selected item as well as an arrow that opens a menu for
/// selecting another item.
///
/// The type `T` is the type of the [value] that each dropdown item represents.
/// All the entries in a given menu must represent values with consistent types.
/// Typically, an enum is used. Each [DropdownMenuItem] in [items] must be
/// specialized with that same type argument.
///
/// The [onChanged] callback should update a state variable that defines the
/// dropdown's value. It should also call [State.setState] to rebuild the
/// dropdown with the new value.
///
/// {@tool dartpad --template=stateful_widget_scaffold_center}
///
/// This sample shows a `DropdownButton` with a large arrow icon,
/// purple text style, and bold purple underline, whose value is one of "One",
/// "Two", "Free", or "Four".
///
/// ![](https://flutter.github.io/assets-for-api-docs/assets/material/dropdown_button.png)
///
/// ```dart
/// String dropdownValue = 'One';
///
/// @override
/// Widget build(BuildContext context) {
///   return DropdownButton<String>(
///     value: dropdownValue,
///     icon: Icon(Icons.arrow_downward),
///     iconSize: 24,
///     elevation: 16,
///     style: TextStyle(
///       color: Colors.deepPurple
///     ),
///     underline: Container(
///       height: 2,
///       color: Colors.deepPurpleAccent,
///     ),
///     onChanged: (String newValue) {
///       setState(() {
///         dropdownValue = newValue;
///       });
///     },
///     items: <String>['One', 'Two', 'Free', 'Four']
///       .map<DropdownMenuItem<String>>((String value) {
///         return DropdownMenuItem<String>(
///           value: value,
///           child: Text(value),
///         );
///       })
///       .toList(),
///   );
/// }
/// ```
/// {@end-tool}
///
/// If the [onChanged] callback is null or the list of [items] is null
/// then the dropdown button will be disabled, i.e. its arrow will be
/// displayed in grey and it will not respond to input. A disabled button
/// will display the [disabledHint] widget if it is non-null. However, if
/// [disabledHint] is null and [hint] is non-null, the [hint] widget will
/// instead be displayed.
///
/// Requires one of its ancestors to be a [Material] widget.
///
/// See also:
///
///  * [DropdownMenuItem], the class used to represent the [items].
///  * [DropdownButtonHideUnderline], which prevents its descendant dropdown buttons
///    from displaying their underlines.
///  * [ElevatedButton], [TextButton], ordinary buttons that trigger a single action.
///  * <https://material.io/design/components/menus.html#dropdown-menu>
class DropdownButton<T> extends StatefulWidget {
  /// Creates a dropdown button.
  ///
  /// The [items] must have distinct values. If [value] isn't null then it
  /// must be equal to one of the [DropdownMenuItem] values. If [items] or
  /// [onChanged] is null, the button will be disabled, the down arrow
  /// will be greyed out, and the [disabledHint] will be shown (if provided).
  /// If [disabledHint] is null and [hint] is non-null, [hint] will instead be
  /// shown.
  ///
  /// The [elevation] and [iconSize] arguments must not be null (they both have
  /// defaults, so do not need to be specified). The boolean [isDense] and
  /// [isExpanded] arguments must not be null.
  ///
  /// The [autofocus] argument must not be null.
  ///
  /// The [dropdownColor] argument specifies the background color of the
  /// dropdown when it is open. If it is null, the current theme's
  /// [ThemeData.canvasColor] will be used instead.
  DropdownButton({
    Key? key,
    required this.items,
    this.selectedItemBuilder,
    this.value,
    this.hint,
    this.disabledHint,
    required this.onChanged,
    this.onTap,
    this.elevation = 8,
    this.style,
    this.underline,
    this.icon,
    this.iconDisabledColor,
    this.iconEnabledColor,
    this.iconSize = 24.0,
    this.isDense = false,
    this.isExpanded = false,
    this.itemHeight = kMinInteractiveDimension,
    this.focusColor,
    this.focusNode,
    this.autofocus = false,
    this.dropdownColor,
    // When adding new arguments, consider adding similar arguments to
    // DropdownButtonFormField.
  }) : assert(items == null || items.isEmpty || value == null ||
              items.where((DropdownMenuItem<T> item) {
                return item.value == value;
              }).length == 1,
                "There should be exactly one item with [DropdownButton]'s value: "
                '$value. \n'
                'Either zero or 2 or more [DropdownMenuItem]s were detected '
                'with the same value',
              ),
       assert(elevation != null),
       assert(iconSize != null),
       assert(isDense != null),
       assert(isExpanded != null),
       assert(autofocus != null),
       assert(itemHeight == null || itemHeight >=  kMinInteractiveDimension),
       super(key: key);

  /// The list of items the user can select.
  ///
  /// If the [onChanged] callback is null or the list of items is null
  /// then the dropdown button will be disabled, i.e. its arrow will be
  /// displayed in grey and it will not respond to input. A disabled button
  /// will display the [disabledHint] widget if it is non-null. If
  /// [disabledHint] is also null but [hint] is non-null, [hint] will instead
  /// be displayed.
  final List<DropdownMenuItem<T>>? items;

  /// The value of the currently selected [DropdownMenuItem].
  ///
  /// If [value] is null and [hint] is non-null, the [hint] widget is
  /// displayed as a placeholder for the dropdown button's value.
  final T? value;

  /// A placeholder widget that is displayed by the dropdown button.
  ///
  /// If [value] is null, this widget is displayed as a placeholder for
  /// the dropdown button's value. This widget is also displayed if the button
  /// is disabled ([items] or [onChanged] is null) and [disabledHint] is null.
  final Widget? hint;

  /// A message to show when the dropdown is disabled.
  ///
  /// Displayed if [items] or [onChanged] is null. If [hint] is non-null and
  /// [disabledHint] is null, the [hint] widget will be displayed instead.
  final Widget? disabledHint;

  /// {@template flutter.material.dropdownButton.onChanged}
  /// Called when the user selects an item.
  ///
  /// If the [onChanged] callback is null or the list of [DropdownButton.items]
  /// is null then the dropdown button will be disabled, i.e. its arrow will be
  /// displayed in grey and it will not respond to input. A disabled button
  /// will display the [DropdownButton.disabledHint] widget if it is non-null.
  /// If [DropdownButton.disabledHint] is also null but [DropdownButton.hint] is
  /// non-null, [DropdownButton.hint] will instead be displayed.
  /// {@endtemplate}
  final ValueChanged<T?>? onChanged;

  /// Called when the dropdown button is tapped.
  ///
  /// This is distinct from [onChanged], which is called when the user
  /// selects an item from the dropdown.
  ///
  /// The callback will not be invoked if the dropdown button is disabled.
  final VoidCallback? onTap;

  /// A builder to customize the dropdown buttons corresponding to the
  /// [DropdownMenuItem]s in [items].
  ///
  /// When a [DropdownMenuItem] is selected, the widget that will be displayed
  /// from the list corresponds to the [DropdownMenuItem] of the same index
  /// in [items].
  ///
  /// {@tool dartpad --template=stateful_widget_scaffold}
  ///
  /// This sample shows a `DropdownButton` with a button with [Text] that
  /// corresponds to but is unique from [DropdownMenuItem].
  ///
  /// ```dart
  /// final List<String> items = <String>['1','2','3'];
  /// String selectedItem = '1';
  ///
  /// @override
  /// Widget build(BuildContext context) {
  ///   return Padding(
  ///     padding: const EdgeInsets.symmetric(horizontal: 12.0),
  ///     child: DropdownButton<String>(
  ///       value: selectedItem,
  ///       onChanged: (String string) => setState(() => selectedItem = string),
  ///       selectedItemBuilder: (BuildContext context) {
  ///         return items.map<Widget>((String item) {
  ///           return Text(item);
  ///         }).toList();
  ///       },
  ///       items: items.map((String item) {
  ///         return DropdownMenuItem<String>(
  ///           child: Text('Log $item'),
  ///           value: item,
  ///         );
  ///       }).toList(),
  ///     ),
  ///   );
  /// }
  /// ```
  /// {@end-tool}
  ///
  /// If this callback is null, the [DropdownMenuItem] from [items]
  /// that matches [value] will be displayed.
  final DropdownButtonBuilder? selectedItemBuilder;

  /// The z-coordinate at which to place the menu when open.
  ///
  /// The following elevations have defined shadows: 1, 2, 3, 4, 6, 8, 9, 12,
  /// 16, and 24. See [kElevationToShadow].
  ///
  /// Defaults to 8, the appropriate elevation for dropdown buttons.
  final int elevation;

  /// The text style to use for text in the dropdown button and the dropdown
  /// menu that appears when you tap the button.
  ///
  /// To use a separate text style for selected item when it's displayed within
  /// the dropdown button, consider using [selectedItemBuilder].
  ///
  /// {@tool dartpad --template=stateful_widget_scaffold}
  ///
  /// This sample shows a `DropdownButton` with a dropdown button text style
  /// that is different than its menu items.
  ///
  /// ```dart
  /// List<String> options = <String>['One', 'Two', 'Free', 'Four'];
  /// String dropdownValue = 'One';
  ///
  /// @override
  /// Widget build(BuildContext context) {
  ///   return Container(
  ///     alignment: Alignment.center,
  ///     color: Colors.blue,
  ///     child: DropdownButton<String>(
  ///       value: dropdownValue,
  ///       onChanged: (String newValue) {
  ///         setState(() {
  ///           dropdownValue = newValue;
  ///         });
  ///       },
  ///       style: TextStyle(color: Colors.blue),
  ///       selectedItemBuilder: (BuildContext context) {
  ///         return options.map((String value) {
  ///           return Text(
  ///             dropdownValue,
  ///             style: TextStyle(color: Colors.white),
  ///           );
  ///         }).toList();
  ///       },
  ///       items: options.map<DropdownMenuItem<String>>((String value) {
  ///         return DropdownMenuItem<String>(
  ///           value: value,
  ///           child: Text(value),
  ///         );
  ///       }).toList(),
  ///     ),
  ///   );
  /// }
  /// ```
  /// {@end-tool}
  ///
  /// Defaults to the [TextTheme.subtitle1] value of the current
  /// [ThemeData.textTheme] of the current [Theme].
  final TextStyle? style;

  /// The widget to use for drawing the drop-down button's underline.
  ///
  /// Defaults to a 0.0 width bottom border with color 0xFFBDBDBD.
  final Widget? underline;

  /// The widget to use for the drop-down button's icon.
  ///
  /// Defaults to an [Icon] with the [Icons.arrow_drop_down] glyph.
  final Widget? icon;

  /// The color of any [Icon] descendant of [icon] if this button is disabled,
  /// i.e. if [onChanged] is null.
  ///
  /// Defaults to [MaterialColor.shade400] of [Colors.grey] when the theme's
  /// [ThemeData.brightness] is [Brightness.light] and to
  /// [Colors.white10] when it is [Brightness.dark]
  final Color? iconDisabledColor;

  /// The color of any [Icon] descendant of [icon] if this button is enabled,
  /// i.e. if [onChanged] is defined.
  ///
  /// Defaults to [MaterialColor.shade700] of [Colors.grey] when the theme's
  /// [ThemeData.brightness] is [Brightness.light] and to
  /// [Colors.white70] when it is [Brightness.dark]
  final Color? iconEnabledColor;

  /// The size to use for the drop-down button's down arrow icon button.
  ///
  /// Defaults to 24.0.
  final double iconSize;

  /// Reduce the button's height.
  ///
  /// By default this button's height is the same as its menu items' heights.
  /// If isDense is true, the button's height is reduced by about half. This
  /// can be useful when the button is embedded in a container that adds
  /// its own decorations, like [InputDecorator].
  final bool isDense;

  /// Set the dropdown's inner contents to horizontally fill its parent.
  ///
  /// By default this button's inner width is the minimum size of its contents.
  /// If [isExpanded] is true, the inner width is expanded to fill its
  /// surrounding container.
  final bool isExpanded;

  /// If null, then the menu item heights will vary according to each menu item's
  /// intrinsic height.
  ///
  /// The default value is [kMinInteractiveDimension], which is also the minimum
  /// height for menu items.
  ///
  /// If this value is null and there isn't enough vertical room for the menu,
  /// then the menu's initial scroll offset may not align the selected item with
  /// the dropdown button. That's because, in this case, the initial scroll
  /// offset is computed as if all of the menu item heights were
  /// [kMinInteractiveDimension].
  final double? itemHeight;

  /// The color for the button's [Material] when it has the input focus.
  final Color? focusColor;

  /// {@macro flutter.widgets.Focus.focusNode}
  final FocusNode? focusNode;

  /// {@macro flutter.widgets.Focus.autofocus}
  final bool autofocus;

  /// The background color of the dropdown.
  ///
  /// If it is not provided, the theme's [ThemeData.canvasColor] will be used
  /// instead.
  final Color? dropdownColor;

  @override
  _DropdownButtonState<T> createState() => _DropdownButtonState<T>();
}

class _DropdownButtonState<T> extends State<DropdownButton<T>> with WidgetsBindingObserver {
  int? _selectedIndex;
  _DropdownRoute<T>? _dropdownRoute;
  Orientation? _lastOrientation;
  FocusNode? _internalNode;
  FocusNode? get focusNode => widget.focusNode ?? _internalNode;
  bool _hasPrimaryFocus = false;
  late Map<Type, Action<Intent>> _actionMap;
  late FocusHighlightMode _focusHighlightMode;

  // Only used if needed to create _internalNode.
  FocusNode _createFocusNode() {
    return FocusNode(debugLabel: '${widget.runtimeType}');
  }

  @override
  void initState() {
    super.initState();
    _updateSelectedIndex();
    if (widget.focusNode == null) {
      _internalNode ??= _createFocusNode();
    }
    _actionMap = <Type, Action<Intent>>{
      ActivateIntent: CallbackAction<ActivateIntent>(
        onInvoke: (ActivateIntent intent) => _handleTap(),
      ),
    };
    focusNode!.addListener(_handleFocusChanged);
    final FocusManager focusManager = WidgetsBinding.instance!.focusManager;
    _focusHighlightMode = focusManager.highlightMode;
    focusManager.addHighlightModeListener(_handleFocusHighlightModeChange);
  }

  @override
  void dispose() {
    WidgetsBinding.instance!.removeObserver(this);
    _removeDropdownRoute();
    WidgetsBinding.instance!.focusManager.removeHighlightModeListener(_handleFocusHighlightModeChange);
    focusNode!.removeListener(_handleFocusChanged);
    _internalNode?.dispose();
    super.dispose();
  }

  void _removeDropdownRoute() {
    _dropdownRoute?._dismiss();
    _dropdownRoute = null;
    _lastOrientation = null;
  }

  void _handleFocusChanged() {
    if (_hasPrimaryFocus != focusNode!.hasPrimaryFocus) {
      setState(() {
        _hasPrimaryFocus = focusNode!.hasPrimaryFocus;
      });
    }
  }

  void _handleFocusHighlightModeChange(FocusHighlightMode mode) {
    if (!mounted) {
      return;
    }
    setState(() {
      _focusHighlightMode = mode;
    });
  }

  @override
  void didUpdateWidget(DropdownButton<T> oldWidget) {
    super.didUpdateWidget(oldWidget);
    if (widget.focusNode != oldWidget.focusNode) {
      oldWidget.focusNode?.removeListener(_handleFocusChanged);
      if (widget.focusNode == null) {
        _internalNode ??= _createFocusNode();
      }
      _hasPrimaryFocus = focusNode!.hasPrimaryFocus;
      focusNode!.addListener(_handleFocusChanged);
    }
    _updateSelectedIndex();
  }

  void _updateSelectedIndex() {
    if (!_enabled) {
      return;
    }

    assert(widget.value == null ||
      widget.items!.where((DropdownMenuItem<T> item) => item.value == widget.value).length == 1);
    _selectedIndex = null;
    for (int itemIndex = 0; itemIndex < widget.items!.length; itemIndex++) {
      if (widget.items![itemIndex].value == widget.value) {
        _selectedIndex = itemIndex;
        return;
      }
    }
  }

  TextStyle? get _textStyle => widget.style ?? Theme.of(context)!.textTheme.subtitle1;

  void _handleTap() {
    final RenderBox itemBox = context.findRenderObject()! as RenderBox;
    final Rect itemRect = itemBox.localToGlobal(Offset.zero) & itemBox.size;
    final TextDirection? textDirection = Directionality.of(context);
    final EdgeInsetsGeometry menuMargin = ButtonTheme.of(context).alignedDropdown
      ? _kAlignedMenuMargin
      : _kUnalignedMenuMargin;

    final List<_MenuItem<T>> menuItems = <_MenuItem<T>>[
    for (int index = 0; index < widget.items!.length; index += 1)
      _MenuItem<T>(
        item: widget.items![index],
        onLayout: (Size size) {
          // If [_dropdownRoute] is null and onLayout is called, this means
          // that performLayout was called on a _DropdownRoute that has not
          // left the widget tree but is already on its way out.
          //
          // Since onLayout is used primarily to collect the desired heights
          // of each menu item before laying them out, not having the _DropdownRoute
          // collect each item's height to lay out is fine since the route is
          // already on its way out.
          if (_dropdownRoute == null)
            return;

          _dropdownRoute!.itemHeights[index] = size.height;
        },
      )
    ];

    assert(_dropdownRoute == null);
    _dropdownRoute = _DropdownRoute<T>(
      items: menuItems,
      buttonRect: menuMargin.resolve(textDirection).inflateRect(itemRect),
      padding: _kMenuItemPadding.resolve(textDirection),
      selectedIndex: _selectedIndex ?? 0,
      elevation: widget.elevation,
      theme: Theme.of(context, shadowThemeOnly: true),
      style: _textStyle!,
      barrierLabel: MaterialLocalizations.of(context)!.modalBarrierDismissLabel,
      itemHeight: widget.itemHeight,
      dropdownColor: widget.dropdownColor,
    );

    Navigator.push(context, _dropdownRoute!).then<void>((_DropdownRouteResult<T>? newValue) {
      _removeDropdownRoute();
      if (!mounted || newValue == null)
        return;
      if (widget.onChanged != null)
        widget.onChanged!(newValue.result);
    });

    if (widget.onTap != null) {
      widget.onTap!();
    }
  }

  // When isDense is true, reduce the height of this button from _kMenuItemHeight to
  // _kDenseButtonHeight, but don't make it smaller than the text that it contains.
  // Similarly, we don't reduce the height of the button so much that its icon
  // would be clipped.
  double get _denseButtonHeight {
    final double fontSize = _textStyle!.fontSize ?? Theme.of(context)!.textTheme.subtitle1!.fontSize!;
    return math.max(fontSize, math.max(widget.iconSize, _kDenseButtonHeight));
  }

  Color get _iconColor {
    // These colors are not defined in the Material Design spec.
    if (_enabled) {
      if (widget.iconEnabledColor != null)
        return widget.iconEnabledColor!;

      switch (Theme.of(context)!.brightness) {
        case Brightness.light:
          return Colors.grey.shade700;
        case Brightness.dark:
          return Colors.white70;
      }
    } else {
      if (widget.iconDisabledColor != null)
        return widget.iconDisabledColor!;

      switch (Theme.of(context)!.brightness) {
        case Brightness.light:
          return Colors.grey.shade400;
        case Brightness.dark:
          return Colors.white10;
      }
    }
  }

  bool get _enabled => widget.items != null && widget.items!.isNotEmpty && widget.onChanged != null;

  Orientation _getOrientation(BuildContext context) {
    Orientation? result = MediaQuery.of(context, nullOk: true)?.orientation;
    if (result == null) {
      // If there's no MediaQuery, then use the window aspect to determine
      // orientation.
      final Size size = window.physicalSize;
      result = size.width > size.height ? Orientation.landscape : Orientation.portrait;
    }
    return result;
  }

  bool get _showHighlight {
    switch (_focusHighlightMode) {
      case FocusHighlightMode.touch:
        return false;
      case FocusHighlightMode.traditional:
        return _hasPrimaryFocus;
    }
  }

  @override
  Widget build(BuildContext context) {
    assert(debugCheckHasMaterial(context));
    assert(debugCheckHasMaterialLocalizations(context));
    final Orientation newOrientation = _getOrientation(context);
    _lastOrientation ??= newOrientation;
    if (newOrientation != _lastOrientation) {
      _removeDropdownRoute();
      _lastOrientation = newOrientation;
    }

    // The width of the button and the menu are defined by the widest
    // item and the width of the hint.
<<<<<<< HEAD
    final List<Widget> items = widget.selectedItemBuilder == null
      ? (_enabled ? List<Widget>.from(widget.items) : <Widget>[])
      : List<Widget>.from(widget.selectedItemBuilder(context));
=======
    List<Widget> items;
    if (_enabled) {
      items = widget.selectedItemBuilder == null
        ? List<Widget>.from(widget.items!)
        : widget.selectedItemBuilder!(context);
    } else {
      items = widget.selectedItemBuilder == null
        ? <Widget>[]
        : widget.selectedItemBuilder!(context);
    }
>>>>>>> 1a9d635f

    int? hintIndex;
    if (widget.hint != null || (!_enabled && widget.disabledHint != null)) {
      Widget displayedHint = _enabled ? widget.hint! : widget.disabledHint ?? widget.hint!;
      if (widget.selectedItemBuilder == null)
        displayedHint = _DropdownMenuItemContainer(child: displayedHint);

      hintIndex = items.length;
      items.add(DefaultTextStyle(
        style: _textStyle!.copyWith(color: Theme.of(context)!.hintColor),
        child: IgnorePointer(
          ignoringSemantics: false,
          child: displayedHint,
        ),
      ));
    }

    final EdgeInsetsGeometry padding = ButtonTheme.of(context).alignedDropdown
      ? _kAlignedButtonPadding
      : _kUnalignedButtonPadding;

    // If value is null (then _selectedIndex is null) or if disabled then we
    // display the hint or nothing at all.
    final int? index = _enabled ? (_selectedIndex ?? hintIndex) : hintIndex;
    Widget innerItemsWidget;
    if (items.isEmpty) {
      innerItemsWidget = Container();
    } else {
      innerItemsWidget = IndexedStack(
        index: index,
        alignment: AlignmentDirectional.centerStart,
        children: widget.isDense ? items : items.map((Widget item) {
          return widget.itemHeight != null
            ? SizedBox(height: widget.itemHeight, child: item)
            : Column(mainAxisSize: MainAxisSize.min, children: <Widget>[item]);
        }).toList(),
      );
    }

    const Icon defaultIcon = Icon(Icons.arrow_drop_down);

    Widget result = DefaultTextStyle(
      style: _textStyle!,
      child: Container(
        decoration: _showHighlight
            ? BoxDecoration(
                color: widget.focusColor ?? Theme.of(context)!.focusColor,
                borderRadius: const BorderRadius.all(Radius.circular(4.0)),
              )
            : null,
        padding: padding.resolve(Directionality.of(context)),
        height: widget.isDense ? _denseButtonHeight : null,
        child: Row(
          mainAxisAlignment: MainAxisAlignment.spaceBetween,
          mainAxisSize: MainAxisSize.min,
          children: <Widget>[
            if (widget.isExpanded)
              Expanded(child: innerItemsWidget)
            else
              innerItemsWidget,
            IconTheme(
              data: IconThemeData(
                color: _iconColor,
                size: widget.iconSize,
              ),
              child: widget.icon ?? defaultIcon,
            ),
          ],
        ),
      ),
    );

    if (!DropdownButtonHideUnderline.at(context)) {
      final double bottom = (widget.isDense || widget.itemHeight == null) ? 0.0 : 8.0;
      result = Stack(
        children: <Widget>[
          result,
          Positioned(
            left: 0.0,
            right: 0.0,
            bottom: bottom,
            child: widget.underline ?? Container(
              height: 1.0,
              decoration: const BoxDecoration(
                border: Border(
                  bottom: BorderSide(
                    color: Color(0xFFBDBDBD),
                    width: 0.0,
                  ),
                ),
              ),
            ),
          ),
        ],
      );
    }

    return Semantics(
      button: true,
      child: Actions(
        actions: _actionMap,
        child: Focus(
          canRequestFocus: _enabled,
          focusNode: focusNode,
          autofocus: widget.autofocus,
          child: GestureDetector(
            onTap: _enabled ? _handleTap : null,
            behavior: HitTestBehavior.opaque,
            child: result,
          ),
        ),
      ),
    );
  }
}

/// A convenience widget that makes a [DropdownButton] into a [FormField].
class DropdownButtonFormField<T> extends FormField<T> {
  /// Creates a [DropdownButton] widget that is a [FormField], wrapped in an
  /// [InputDecorator].
  ///
  /// For a description of the `onSaved`, `validator`, or `autovalidateMode`
  /// parameters, see [FormField]. For the rest (other than [decoration]), see
  /// [DropdownButton].
  ///
  /// The `items`, `elevation`, `iconSize`, `isDense`, `isExpanded`,
  /// `autofocus`, and `decoration`  parameters must not be null.
  DropdownButtonFormField({
    Key? key,
    required List<DropdownMenuItem<T>>? items,
    DropdownButtonBuilder? selectedItemBuilder,
    T? value,
    Widget? hint,
    Widget? disabledHint,
    required this.onChanged,
    VoidCallback? onTap,
    int elevation = 8,
    TextStyle? style,
    Widget? icon,
    Color? iconDisabledColor,
    Color? iconEnabledColor,
    double iconSize = 24.0,
    bool isDense = true,
    bool isExpanded = false,
    double? itemHeight,
    Color? focusColor,
    FocusNode? focusNode,
    bool autofocus = false,
    Color? dropdownColor,
    InputDecoration? decoration,
    FormFieldSetter<T>? onSaved,
    FormFieldValidator<T>? validator,
    @Deprecated(
      'Use autoValidateMode parameter which provide more specific '
      'behaviour related to auto validation. '
      'This feature was deprecated after v1.19.0.'
    )
    bool autovalidate = false,
    AutovalidateMode? autovalidateMode,
  }) : assert(items == null || items.isEmpty || value == null ||
              items.where((DropdownMenuItem<T> item) {
                return item.value == value;
              }).length == 1,
                "There should be exactly one item with [DropdownButton]'s value: "
                '$value. \n'
                'Either zero or 2 or more [DropdownMenuItem]s were detected '
                'with the same value',
              ),
       assert(elevation != null),
       assert(iconSize != null),
       assert(isDense != null),
       assert(isExpanded != null),
       assert(itemHeight == null || itemHeight >= kMinInteractiveDimension),
       assert(autofocus != null),
       assert(autovalidate != null),
       assert(
         autovalidate == false ||
         autovalidate == true && autovalidateMode == null,
         'autovalidate and autovalidateMode should not be used together.'
       ),
       decoration = decoration ?? InputDecoration(focusColor: focusColor),
       super(
         key: key,
         onSaved: onSaved,
         initialValue: value,
         validator: validator,
         autovalidateMode: autovalidate
             ? AutovalidateMode.always
             : (autovalidateMode ?? AutovalidateMode.disabled),
         builder: (FormFieldState<T> field) {
           final _DropdownButtonFormFieldState<T> state = field as _DropdownButtonFormFieldState<T>;
           final InputDecoration decorationArg =  decoration ?? InputDecoration(focusColor: focusColor);
           final InputDecoration effectiveDecoration = decorationArg.applyDefaults(
             Theme.of(field.context)!.inputDecorationTheme,
           );
           // An unfocusable Focus widget so that this widget can detect if its
           // descendants have focus or not.
           return Focus(
             canRequestFocus: false,
             skipTraversal: true,
             child: Builder(builder: (BuildContext context) {
               return InputDecorator(
                 decoration: effectiveDecoration.copyWith(errorText: field.errorText),
                 isEmpty: state.value == null,
                 isFocused: Focus.of(context)!.hasFocus,
                 child: DropdownButtonHideUnderline(
                   child: DropdownButton<T>(
                     items: items,
                     selectedItemBuilder: selectedItemBuilder,
                     value: state.value,
                     hint: hint,
                     disabledHint: disabledHint,
                     onChanged: onChanged == null ? null : state.didChange,
                     onTap: onTap,
                     elevation: elevation,
                     style: style,
                     icon: icon,
                     iconDisabledColor: iconDisabledColor,
                     iconEnabledColor: iconEnabledColor,
                     iconSize: iconSize,
                     isDense: isDense,
                     isExpanded: isExpanded,
                     itemHeight: itemHeight,
                     focusColor: focusColor,
                     focusNode: focusNode,
                     autofocus: autofocus,
                     dropdownColor: dropdownColor,
                   ),
                 ),
               );
             }),
           );
         },
       );

  /// {@macro flutter.material.dropdownButton.onChanged}
  final ValueChanged<T?>? onChanged;

  /// The decoration to show around the dropdown button form field.
  ///
  /// By default, draws a horizontal line under the dropdown button field but
  /// can be configured to show an icon, label, hint text, and error text.
  ///
  /// If not specified, an [InputDecorator] with the `focusColor` set to the
  /// supplied `focusColor` (if any) will be used.
  final InputDecoration decoration;

  @override
  FormFieldState<T> createState() => _DropdownButtonFormFieldState<T>();
}

class _DropdownButtonFormFieldState<T> extends FormFieldState<T> {
  @override
  DropdownButtonFormField<T> get widget => super.widget as DropdownButtonFormField<T>;

  @override
  void didChange(T? value) {
    super.didChange(value);
    assert(widget.onChanged != null);
    widget.onChanged!(value);
  }

  @override
  void didUpdateWidget(DropdownButtonFormField<T> oldWidget) {
    super.didUpdateWidget(oldWidget);
    if (oldWidget.initialValue != widget.initialValue) {
      setValue(widget.initialValue);
    }
  }
}<|MERGE_RESOLUTION|>--- conflicted
+++ resolved
@@ -1303,22 +1303,9 @@
 
     // The width of the button and the menu are defined by the widest
     // item and the width of the hint.
-<<<<<<< HEAD
     final List<Widget> items = widget.selectedItemBuilder == null
-      ? (_enabled ? List<Widget>.from(widget.items) : <Widget>[])
+      ? (_enabled ? List<Widget>.from(widget.items!) : <Widget>[])
       : List<Widget>.from(widget.selectedItemBuilder(context));
-=======
-    List<Widget> items;
-    if (_enabled) {
-      items = widget.selectedItemBuilder == null
-        ? List<Widget>.from(widget.items!)
-        : widget.selectedItemBuilder!(context);
-    } else {
-      items = widget.selectedItemBuilder == null
-        ? <Widget>[]
-        : widget.selectedItemBuilder!(context);
-    }
->>>>>>> 1a9d635f
 
     int? hintIndex;
     if (widget.hint != null || (!_enabled && widget.disabledHint != null)) {
