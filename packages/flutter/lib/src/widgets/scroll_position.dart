--- conflicted
+++ resolved
@@ -665,14 +665,14 @@
     Duration duration = Duration.zero,
     Curve curve = Curves.ease,
     ScrollPositionAlignmentPolicy alignmentPolicy = ScrollPositionAlignmentPolicy.explicit,
-    RenderObject targetRenderObject,
+    RenderObject? targetRenderObject,
   }) {
     assert(alignmentPolicy != null);
     assert(object.attached);
     final RenderAbstractViewport viewport = RenderAbstractViewport.of(object)!;
     assert(viewport != null);
 
-    Rect targetRect;
+    Rect? targetRect;
     if (targetRenderObject != null) {
       targetRect = MatrixUtils.transformRect(
         targetRenderObject.getTransformTo(object),
@@ -683,27 +683,16 @@
     double target;
     switch (alignmentPolicy) {
       case ScrollPositionAlignmentPolicy.explicit:
-<<<<<<< HEAD
-        target = viewport.getOffsetToReveal(object, alignment, rect: targetRect).offset.clamp(minScrollExtent, maxScrollExtent) as double;
+        target = viewport.getOffsetToReveal(object, alignment, rect: targetRect).offset.clamp(minScrollExtent, maxScrollExtent);
         break;
       case ScrollPositionAlignmentPolicy.keepVisibleAtEnd:
-        target = viewport.getOffsetToReveal(object, 1.0, rect: targetRect).offset.clamp(minScrollExtent, maxScrollExtent) as double;
-=======
-        target = viewport.getOffsetToReveal(object, alignment).offset.clamp(minScrollExtent, maxScrollExtent);
-        break;
-      case ScrollPositionAlignmentPolicy.keepVisibleAtEnd:
-        target = viewport.getOffsetToReveal(object, 1.0).offset.clamp(minScrollExtent, maxScrollExtent);
->>>>>>> ea039ed3
+        target = viewport.getOffsetToReveal(object, 1.0, rect: targetRect).offset.clamp(minScrollExtent, maxScrollExtent);
         if (target < pixels) {
           target = pixels;
         }
         break;
       case ScrollPositionAlignmentPolicy.keepVisibleAtStart:
-<<<<<<< HEAD
-        target = viewport.getOffsetToReveal(object, 0.0, rect: targetRect).offset.clamp(minScrollExtent, maxScrollExtent) as double;
-=======
-        target = viewport.getOffsetToReveal(object, 0.0).offset.clamp(minScrollExtent, maxScrollExtent);
->>>>>>> ea039ed3
+        target = viewport.getOffsetToReveal(object, 0.0, rect: targetRect).offset.clamp(minScrollExtent, maxScrollExtent);
         if (target > pixels) {
           target = pixels;
         }
