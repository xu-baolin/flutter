--- conflicted
+++ resolved
@@ -334,7 +334,7 @@
   // When the viewport has a zero-size, the `page` can not
   // be got by `getPageFromPixels`, so we need to cache the page
   // for use when resizing the viewport to non-zero next time.
-  double _cachedPage;
+  double? _cachedPage;
 
   @override
   double get viewportFraction => _viewportFraction;
@@ -415,23 +415,19 @@
       return true;
     }
     final bool result = super.applyViewportDimension(viewportDimension);
-<<<<<<< HEAD
-    final double oldPixels = pixels;
+
+    final double? oldPixels = hasPixels ? pixels : null;
     double page;
     if (oldPixels == null) {
       page = _pageToUseOnStartup;
     } else if (oldViewportDimensions == 0.0) {
       // If resize from zero, we should use the _cachedPage to recover the state.
       assert(_cachedPage != null);
-      page = _cachedPage;
+      page = _cachedPage!;
     } else {
-      page = getPageFromPixels(oldPixels, oldViewportDimensions);
+      page = getPageFromPixels(oldPixels, oldViewportDimensions!);
     }
 
-=======
-    final double? oldPixels = hasPixels ? pixels : null;
-    final double page = (oldPixels == null || oldViewportDimensions == 0.0) ? _pageToUseOnStartup : getPageFromPixels(oldPixels, oldViewportDimensions!);
->>>>>>> 25b8c095
     final double newPixels = getPixelsFromPage(page);
 
     // Cache the page when resize the viewport to zero.
