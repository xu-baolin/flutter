--- conflicted
+++ resolved
@@ -502,15 +502,9 @@
       // not try to keep the new position in range.
       enforceBoundary = false;
     }
-<<<<<<< HEAD
-    // If resize from zero, recover position from cache, so don't try to
-    // maintain the relative overscroll.
-    if (oldPosition.minScrollExtent != 0.0 || oldPosition.maxScrollExtent != 0.0) {
-=======
     if (maintainOverscroll) {
       // Force the new position to be no more out of range
       // than it was before, if it was overscrolled.
->>>>>>> e10bdbbd
       if (oldPosition.pixels < oldPosition.minScrollExtent) {
         final double oldDelta = oldPosition.minScrollExtent - oldPosition.pixels;
         return newPosition.minScrollExtent - oldDelta;
@@ -519,15 +513,12 @@
         final double oldDelta = oldPosition.pixels - oldPosition.maxScrollExtent;
         return newPosition.maxScrollExtent + oldDelta;
       }
-<<<<<<< HEAD
-=======
     }
     // If we're not forcing the overscroll, defer to other physics.
     double result = super.adjustPositionForNewDimensions(oldPosition: oldPosition, newPosition: newPosition, isScrolling: isScrolling, velocity: velocity);
     if (enforceBoundary) {
       // ...but if they put us out of range then reinforce the boundary.
       result = result.clamp(newPosition.minScrollExtent, newPosition.maxScrollExtent) as double;
->>>>>>> e10bdbbd
     }
     return result;
   }
