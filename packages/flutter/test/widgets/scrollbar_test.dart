--- conflicted
+++ resolved
@@ -1374,7 +1374,6 @@
     );
   });
 
-<<<<<<< HEAD
   testWidgets('The bar can show or hide when the viewport size change', (WidgetTester tester) async {
     final ScrollController scrollController = ScrollController();
     Widget buildFrame(double height) {
@@ -1406,7 +1405,6 @@
     expect(find.byType(RawScrollbar), isNot(paints..rect())); // Hide the bar.
   });
 
-=======
   testWidgets('Scrollbar thumb can be dragged in reverse', (WidgetTester tester) async {
     final ScrollController scrollController = ScrollController();
     await tester.pumpWidget(
@@ -1462,7 +1460,7 @@
         ),
     );
   });
->>>>>>> 144e21b3
+
   testWidgets('ScrollbarPainter asserts if scrollbarOrientation is used with wrong axisDirection', (WidgetTester tester) async {
     final ScrollbarPainter painter = ScrollbarPainter(
       color: _kScrollbarColor,
