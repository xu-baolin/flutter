--- conflicted
+++ resolved
@@ -1339,7 +1339,6 @@
     );
   });
 
-<<<<<<< HEAD
   testWidgets('The bar can show or hide when the viewport size change', (WidgetTester tester) async {
     final ScrollController scrollController = ScrollController();
     Widget buildFrame(double height) {
@@ -1369,7 +1368,8 @@
     await tester.pumpWidget(buildFrame(600.0));
     await tester.pumpAndSettle();
     expect(find.byType(RawScrollbar), isNot(paints..rect())); // Hide the bar.
-=======
+  });
+
   testWidgets('ScrollbarPainter asserts if scrollbarOrientation is used with wrong axisDirection', (WidgetTester tester) async {
     final ScrollbarPainter painter = ScrollbarPainter(
       color: _kScrollbarColor,
@@ -1386,6 +1386,5 @@
     painter.update(scrollMetrics, scrollMetrics.axisDirection);
 
     expect(() => painter.paint(testCanvas, size), throwsA(isA<AssertionError>()));
->>>>>>> 811f0d9a
   });
 }